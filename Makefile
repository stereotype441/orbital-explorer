--- conflicted
+++ resolved
@@ -1,13 +1,8 @@
 OPT_OR_DEBUG = -O3
 
 CPP = g++
-<<<<<<< HEAD
-CPPFLAGS := -pthread -Wall -Wshadow $(OPT_OR_DEBUG) $(shell sdl2-config --cflags)
+CPPFLAGS := -pthread -Wall -Wshadow -Werror $(OPT_OR_DEBUG) $(shell sdl2-config --cflags)
 LINKFLAGS := -lAntTweakBar -lX11 -pthread -lGLEW -lGLU -lGL $(shell sdl2-config --libs)
-=======
-CPPFLAGS := -pthread -Wall -Wshadow -Werror $(OPT_OR_DEBUG) $(shell sdl-config --cflags)
-LINKFLAGS := -lAntTweakBar -lX11 -pthread -lGLEW -lGLU -lGL $(shell sdl-config --libs)
->>>>>>> 973ed479
 
 OFILES=\
 	sdl_main.o \
