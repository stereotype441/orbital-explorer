/*
 * This file is part of the Electron Orbital Explorer. The Electron
 * Orbital Explorer is distributed under the Simplified BSD License
 * (also called the "BSD 2-Clause License"), in hopes that these
 * rendering techniques might be used by other programmers in
 * applications such as scientific visualization, video gaming, and so
 * on. If you find value in this software and use its technologies for
 * another purpose, I would love to hear back from you at bjthinks (at)
 * gmail (dot) com. If you improve this software and agree to release
 * your modifications under the below license, I encourage you to fork
 * the development tree on github and push your modifications. The
 * Electron Orbital Explorer's development URL is:
 * https://github.com/bjthinks/orbital-explorer
 * (This paragraph is not part of the software license and may be
 * removed.)
 *
 * Copyright (c) 2013, Brian W. Johnson
 * All rights reserved.
 *
 * Redistribution and use in source and binary forms, with or without
 * modification, are permitted provided that the following conditions
 * are met:
 *
 * + Redistributions of source code must retain the above copyright
 *   notice, this list of conditions and the following disclaimer.
 *
 * + Redistributions in binary form must reproduce the above copyright
 *   notice, this list of conditions and the following disclaimer in
 *   the documentation and/or other materials provided with the
 *   distribution.
 *
 * THIS SOFTWARE IS PROVIDED BY THE COPYRIGHT HOLDERS AND CONTRIBUTORS
 * "AS IS" AND ANY EXPRESS OR IMPLIED WARRANTIES, INCLUDING, BUT NOT
 * LIMITED TO, THE IMPLIED WARRANTIES OF MERCHANTABILITY AND FITNESS
 * FOR A PARTICULAR PURPOSE ARE DISCLAIMED. IN NO EVENT SHALL THE
 * COPYRIGHT HOLDER OR CONTRIBUTORS BE LIABLE FOR ANY DIRECT, INDIRECT,
 * INCIDENTAL, SPECIAL, EXEMPLARY, OR CONSEQUENTIAL DAMAGES (INCLUDING,
 * BUT NOT LIMITED TO, PROCUREMENT OF SUBSTITUTE GOODS OR SERVICES;
 * LOSS OF USE, DATA, OR PROFITS; OR BUSINESS INTERRUPTION) HOWEVER
 * CAUSED AND ON ANY THEORY OF LIABILITY, WHETHER IN CONTRACT, STRICT
 * LIABILITY, OR TORT (INCLUDING NEGLIGENCE OR OTHERWISE) ARISING IN
 * ANY WAY OUT OF THE USE OF THIS SOFTWARE, EVEN IF ADVISED OF THE
 * POSSIBILITY OF SUCH DAMAGE.
 */

#include <stdexcept>
#include <vector>
#include <map>
#include <complex>
#include <cstdlib>
#include <cmath>
#include <cstdio>
#include <ctime>
<<<<<<< HEAD
#include <SDL2/SDL.h>
#include <GL/glew.h>
=======
#include <SDL.h>
>>>>>>> 09ab8d1a

#include "glprocs.hh"
#include "array.hh"
#include "genericops.hh"
#include "vector.hh"
#include "matrix.hh"
#include "quaternion.hh"
#include "function.hh"
#include "polynomial.hh"
#include "wavefunction.hh"
#include "mouseevents.hh"
#include "controls.hh"

#include "AntTweakBar.h"

using namespace std;

static int Z = 1;
static int N = 1;
static int L = 0;
static int M = 0;
static int absM = 0;
static double E = 0.0; // in eV
static const int minZ = 1;
static const int maxZ = 100; // FIXME
static const int minN = 1;
static const int maxN = 16;
static const int minL = 0;
static       int maxL = 0;
static       int minM = 0;
static       int maxM = 0;
static const int minAbsM = 0;
static       int maxAbsM = 0;
static bool basisReal = false;
static bool comboDiff = false;
static bool orbital = true;
static double brightness = 1.0;
static int detail = 5;
static bool colorPhase = true;
static int cycleRate = 1;

static void changeZ(int);
static void changeN(int);
static void changeL(int);
static void changeM(int);
static void changeAbsM(int);
static void changeBasis(bool);
static void changeCombo(bool);

static void setEnergy()
{
  E = 13.60569253 * double(Z) * double(Z) / (double(N) * double(N));
}

static void changeZ(int newZ)
{
  if (newZ > maxZ) newZ = maxZ;
  if (newZ < minZ) newZ = minZ;
  Z = newZ;

  setEnergy();
}

static void changeN(int newN)
{
  if (newN > maxN) newN = maxN;
  if (newN < minN) newN = minN;
  N = newN;

  maxL = N - 1;
  changeL(L);

  setEnergy();
}

static void changeL(int newL)
{
  if (newL > maxL) newL = maxL;
  if (newL < minL) newL = minL;
  L = newL;

  minM = -L;
  maxM = L;
  changeM(M);

  maxAbsM = L;
  changeAbsM(absM);
}

static void changeM(int newM)
{
  if (newM > maxM) newM = maxM;
  if (newM < minM) newM = minM;
  M = newM;
  absM = abs(M);
}

static void changeAbsM(int newAbsM)
{
  if (newAbsM > maxAbsM) newAbsM = maxAbsM;
  if (newAbsM < minAbsM) newAbsM = minAbsM;
  absM = newAbsM;
  if (M < 0)
    M = -absM;
  else
    M = absM;
}

static void changeBasis(bool newBasis)
{
  basisReal = newBasis;
}

static void changeCombo(bool newCombo)
{
  comboDiff = newCombo;
}

static TwBar *physics = NULL;
static TwBar *graphics = NULL;

static void myTwTerminate()
{
  // Returns an int, so can't register with atexit()...
  TwTerminate();
}

static void TW_CALL setZ(const void *data, void *)
{
  changeZ(*(const int *)data);
}

static void TW_CALL getZ(void *data, void *)
{
  *(int *)data = Z;
}

static void TW_CALL setN(const void *data, void *)
{
  changeN(*(const int *)data);

  TwSetParam(physics, "L", "max", TW_PARAM_INT32, 1, &maxL);
  TwSetParam(physics, "M", "min", TW_PARAM_INT32, 1, &minM);
  TwSetParam(physics, "M", "max", TW_PARAM_INT32, 1, &maxM);
  TwSetParam(physics, "|M|", "max", TW_PARAM_INT32, 1, &maxAbsM);
}

static void TW_CALL getN(void *data, void *)
{
  *(int *)data = N;
}

static void TW_CALL setL(const void *data, void *)
{
  changeL(*(const int *)data);

  TwSetParam(physics, "M", "min", TW_PARAM_INT32, 1, &minM);
  TwSetParam(physics, "M", "max", TW_PARAM_INT32, 1, &maxM);
  TwSetParam(physics, "|M|", "max", TW_PARAM_INT32, 1, &maxAbsM);
}

static void TW_CALL getL(void *data, void *)
{
  *(int *)data = L;
}

static void TW_CALL setM(const void *data, void *)
{
  changeM(*(const int *)data);
}

static void TW_CALL getM(void *data, void *)
{
  *(int *)data = M;
}

static void TW_CALL setAbsM(const void *data, void *)
{
  changeAbsM(*(const int *)data);
}

static void TW_CALL getAbsM(void *data, void *)
{
  *(int *)data = absM;
}

static void TW_CALL setBasis(const void *data, void *)
{
  bool val = *(const bool *)data;
  changeBasis(val);

  int f = 0, t = 1;
  if (val) {
    TwSetParam(physics, "M", "visible", TW_PARAM_INT32, 1, &f);
    TwSetParam(physics, "|M|", "visible", TW_PARAM_INT32, 1, &t);
    TwSetParam(physics, "Combo", "visible", TW_PARAM_INT32, 1, &t);
  } else {
    TwSetParam(physics, "M", "visible", TW_PARAM_INT32, 1, &t);
    TwSetParam(physics, "|M|", "visible", TW_PARAM_INT32, 1, &f);
    TwSetParam(physics, "Combo", "visible", TW_PARAM_INT32, 1, &f);
  }
}

static void TW_CALL getBasis(void *data, void *)
{
  *(bool *)data = basisReal;
}

static void TW_CALL setCombo(const void *data, void *)
{
  bool val = *(const bool *)data;
  changeCombo(val);
}

static void TW_CALL getCombo(void *data, void *)
{
  *(bool *)data = comboDiff;
}

static int fps = 0;
static int vertices = 0;
static int tetrahedra = 0;

void initControls()
{
  int t = 1;
  int f = 0;

  //
  // Initialize AntTweakBar controls
  //

  if (TwInit(TW_OPENGL_CORE, NULL) == 0) {
    fprintf(stderr, "TwInit(): %s\n", TwGetLastError());
    exit(1);
  }
  atexit(myTwTerminate);

  TwWindowSize(getWidth(), getHeight());

  physics = TwNewBar("Physics");
  graphics = TwNewBar("Graphics");
  TwSetParam(graphics, NULL, "iconified", TW_PARAM_INT32, 1, &t);

  if (sizeof(int) != 4) {
    fprintf(stderr, "sizeof(int) != 4\n");
    exit(1);
  }

  // Quantum Numbers

  TwAddVarCB(physics, "Z", TW_TYPE_INT32, setZ, getZ, NULL,
             "help=`Nuclear charge`"
             " group=`Orbital`"
             " keydecr=z keyincr=Z"
             );
  TwSetParam(physics, "Z", "min", TW_PARAM_INT32, 1, &minZ);
  TwSetParam(physics, "Z", "max", TW_PARAM_INT32, 1, &maxZ);

  TwAddVarCB(physics, "N", TW_TYPE_INT32, setN, getN, NULL,
             "help=`Principal quantum number or \"energy level\"`"
             " group=`Orbital`"
             " keydecr=n keyincr=N"
             );
  TwSetParam(physics, "N", "min", TW_PARAM_INT32, 1, &minN);
  TwSetParam(physics, "N", "max", TW_PARAM_INT32, 1, &maxN);

  TwAddVarCB(physics, "L", TW_TYPE_INT32, setL, getL, NULL,
             "help=`Angular momentum quantum number`"
             " group=`Orbital`"
             " keydecr=l keyincr=L"
             );
  TwSetParam(physics, "L", "min", TW_PARAM_INT32, 1, &minL);
  TwSetParam(physics, "L", "max", TW_PARAM_INT32, 1, &maxL);

  TwAddVarCB(physics, "M", TW_TYPE_INT32, setM, getM, NULL,
             "help=`Angular momentum z-projection quantum number`"
             " group=`Orbital`"
             " keydecr=m keyincr=M"
             );
  TwSetParam(physics, "M", "min", TW_PARAM_INT32, 1, &minM);
  TwSetParam(physics, "M", "max", TW_PARAM_INT32, 1, &maxM);

  TwAddVarCB(physics, "|M|", TW_TYPE_INT32, setAbsM, getAbsM, NULL,
             "help=`Absolute value of angular momentum z-projection"
             " quantum number`"
             " group=`Orbital`"
             " keydecr=a keyincr=A"
             );
  TwSetParam(physics, "|M|", "min", TW_PARAM_INT32, 1, &minAbsM);
  TwSetParam(physics, "|M|", "max", TW_PARAM_INT32, 1, &maxAbsM);
  // Real starts set to false, so this starts hidden
  TwSetParam(physics, "|M|", "visible", TW_PARAM_INT32, 1, &f);

  // Which function

  TwAddVarRW(physics, "Function", TW_TYPE_BOOLCPP, &orbital,
             "help=`Specifies whether the probability distribution or "
             " underlying wave function is rendered.`"
             " group=`Orbital`"
             " false=`WAVE` true=`PROB`"
             " key=f"
             );

  TwAddVarCB(physics, "Basis", TW_TYPE_BOOLCPP,
             setBasis, getBasis, NULL,
             "help=`Complex wave functions are eigenfunctions for"
             " energy, angular momentum, and the z-projection of angular"
             " momentum. Real wave functions are eigenfunctions"
             " for energy, angular momentum, and the absolute value"
             " of the z-projection of angular momentum.`"
             " group=`Orbital`"
             " false=`COMPLEX` true=`REAL`"
             " key=b"
             );

  TwAddVarCB(physics, "Combo", TW_TYPE_BOOLCPP,
             setCombo, getCombo, NULL,
             "help=`Specifies whether a sum or difference of complex"
             " eigenfunctions for +/-M should be used to generate a"
             " real-valued eigenfunction for |M|.`"
             " group=`Orbital`"
             " false=`SUM` true=`DIFF`"
             " key=c"
             );
  // Real starts set to false, so this starts hidden
  TwSetParam(physics, "Combo", "visible", TW_PARAM_INT32, 1, &f);

  TwAddVarRO(physics, "Energy (eV)", TW_TYPE_DOUBLE, &E,
             "help=`Orbital energy`"
             " group=`Orbital`"
             );

  // Misc display parameters

  TwAddVarRW(physics, "Color", TW_TYPE_BOOLCPP, &colorPhase,
             "help=`Select whether the phase of the wave function"
             " is shown with color.`"
             " group=`Display`");

  TwAddVarRW(physics, "Cycle rate", TW_TYPE_INT32, &cycleRate,
             "help=`Select how fast the colors cycle, in units of angular"
             " frequency (rad/s).`"
             " group=`Display`"
             " min=0 max=10");

  TwAddVarRW(physics, "Brightness", TW_TYPE_DOUBLE, &brightness,
             "help=`Adjust the brightness of the orbital.`"
             " group=`Display`"
             " min=-10.0 max=10.0 step=0.1 precision=2");

  TwAddVarRW(physics, "Detail", TW_TYPE_INT32, &detail,
             "help=`Adjust the level of detail in the rendering."
             " The number of graphics primitives increases exponentially"
             " as this setting is increased.`"
             " group=`Display`"
             " min=1 max=10");

  // Rendering

  TwAddVarRO(graphics, "FPS", TW_TYPE_INT32, &fps,
             "help=`Frames per second`"
             " group=`Rendering`"
             );

  TwAddVarRO(graphics, "Vertices", TW_TYPE_INT32, &vertices,
             "help=`Number of vertices describing the orbital`"
             " group=`Rendering`"
             );

  TwAddVarRO(graphics, "Tetrahedra", TW_TYPE_INT32, &tetrahedra,
             "help=`Number of tetrahedra describing the orbital`"
             " group=`Rendering`"
             );

  // GPU & driver info

  static const string gpu(reinterpret_cast<const char *>
                          (glGetString(GL_RENDERER)));
  TwAddVarRO(graphics, "GPU", TW_TYPE_STDSTRING, &gpu,
             "help=`Driver version, as reported by glGetString(GL_RENDERER)`"
             " group=`GPU & Driver`");

  static const string gl(reinterpret_cast<const char *>
                         (glGetString(GL_VERSION)));
  TwAddVarRO(graphics, "GL", TW_TYPE_STDSTRING, &gl,
             "help=`OpenGL version, as reported by glGetString(GL_VERSION)`"
             " group=`GPU & Driver`");

  static const string glsl(reinterpret_cast<const char *>
                           (glGetString(GL_SHADING_LANGUAGE_VERSION)));
  TwAddVarRO(graphics, "GLSL", TW_TYPE_STDSTRING, &glsl,
             "help=`GLSL version, as reported by "
             "glGetString(GL_SHADING_LANGUAGE_VERSION)`"
             " group=`GPU & Driver`");

  TwSetParam(graphics, "GPU & Driver", "opened", TW_PARAM_INT32, 1, &f);

  setEnergy();
}

int handleControls(SDL_Event &event)
{
  // For now, don't try to send SDL 2 events to the AntTweakBar handler
  // that expects SDL 1 events...
  return false;
  //return TwEventSDL(&event, SDL_MAJOR_VERSION, SDL_MINOR_VERSION);
}

void drawControls()
{
  static time_t then = time(NULL);
  time_t now = time(NULL);
  static int frame_count = 0;
  ++frame_count;
  if (then != now) {
    fps = frame_count;
    frame_count = 0;
    then = now;
  }

  TwDraw();
}

void setVerticesTetrahedra(int v, int t)
{
  vertices = v;
  tetrahedra = t;
}

Orbital getOrbital()
{
  int m = basisReal ? absM : M;

  return Orbital(Z, N, L, m, basisReal, comboDiff, orbital);
}

double getBrightness()
{
  return brightness;
}

int getDetail()
{
  return detail;
}

bool getColorPhase()
{
  return colorPhase;
}

int getCycleRate()
{
  return cycleRate;
}<|MERGE_RESOLUTION|>--- conflicted
+++ resolved
@@ -51,12 +51,7 @@
 #include <cmath>
 #include <cstdio>
 #include <ctime>
-<<<<<<< HEAD
 #include <SDL2/SDL.h>
-#include <GL/glew.h>
-=======
-#include <SDL.h>
->>>>>>> 09ab8d1a
 
 #include "glprocs.hh"
 #include "array.hh"
